--- conflicted
+++ resolved
@@ -1,5 +1,6 @@
 # Python
-<<<<<<< HEAD
+.venv/
+*.pyc
 __pycache__/
 *.py[cod]
 *$py.class
@@ -30,35 +31,7 @@
 
 # Virtual environments
 .venv/
-=======
-.venv/
-*.pyc
-__pycache__/
-*.py[cod]
-*$py.class
-*.so
-.Python
-build/
-develop-eggs/
-dist/
-downloads/
-eggs/
-.eggs/
-lib/
-lib64/
-parts/
-sdist/
-var/
-wheels/
-share/python-wheels/
-*.egg-info/
-.installed.cfg
-*.egg
-MANIFEST
 
-# Virtual environments
-.env
->>>>>>> fe5d4c20
 env/
 venv/
 ENV/
