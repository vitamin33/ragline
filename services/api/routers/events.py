--- conflicted
+++ resolved
@@ -343,14 +343,6 @@
     user_id = token_data.user_id
 
     async def order_event_generator():
-<<<<<<< HEAD
-        """Generate order events."""
-        # TODO: Implement order event streaming
-        yield {
-            "event": "order_created",
-            "data": json.dumps({"message": "Order events streaming not yet implemented"}),
-        }
-=======
         """Generate order events from Redis streams."""
         redis_client = None
         try:
@@ -451,7 +443,6 @@
         finally:
             # Redis client cleanup handled by connection pool
             pass
->>>>>>> 3fbb2f82
 
     return EventSourceResponse(order_event_generator())
 
@@ -463,13 +454,6 @@
     user_id = token_data.user_id
 
     async def notification_generator():
-<<<<<<< HEAD
-        """Generate notification events."""
-        # TODO: Implement notification streaming
-        yield {
-            "event": "notification",
-            "data": json.dumps({"message": "Notification streaming not yet implemented"}),
-=======
         """Generate notification events from Redis streams."""
         redis_client = None
         try:
@@ -837,7 +821,6 @@
             "order_updated",
             "order_completed",
             "order_failed",
->>>>>>> 3fbb2f82
         }
 
         # Add to manager
